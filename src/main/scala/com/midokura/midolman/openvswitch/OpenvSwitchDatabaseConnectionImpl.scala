--- conflicted
+++ resolved
@@ -198,11 +198,7 @@
         }
     }, 0, echo_interval)
 
-<<<<<<< HEAD
-    def stop: Unit = { continue = false }
-=======
     def stop { continue = false }
->>>>>>> 1cb569d7
 
     /**
      * Apply a operation to the database.
@@ -282,11 +278,7 @@
         }
     }
 
-<<<<<<< HEAD
-    override def run(): Unit = {
-=======
     override def run() {
->>>>>>> 1cb569d7
         while (continue) {
             try {
                 val json = jsonParser.readValueAsTree
