package com.midokura.midolman.layer4;

import java.util.HashMap;
import java.util.HashSet;
import java.util.Iterator;
import java.util.Map;
import java.util.NavigableSet;
import java.util.Random;
import java.util.Set;
import java.util.TreeSet;
import java.util.UUID;
import java.util.concurrent.ScheduledFuture;
import java.util.concurrent.TimeUnit;

import org.openflow.protocol.OFMatch;
import org.slf4j.Logger;
import org.slf4j.LoggerFactory;

import com.midokura.midolman.eventloop.Reactor;
import com.midokura.midolman.openflow.MidoMatch;
import com.midokura.midolman.packets.IPv4;
import com.midokura.midolman.rules.NatTarget;
import com.midokura.midolman.state.RouterZkManager;
import com.midokura.midolman.util.Cache;
import com.midokura.midolman.util.Net;

public class NatLeaseManager implements NatMapping {

    private static final Logger log = LoggerFactory
            .getLogger(NatLeaseManager.class);
    private static final int USHORT = 0xffff;

    public static final String FWD_DNAT_PREFIX = "dnatfwd";
    public static final String REV_DNAT_PREFIX = "dnatrev";
    public static final String FWD_SNAT_PREFIX = "snatfwd";
    public static final String REV_SNAT_PREFIX = "snatrev";

    // The following maps IP addresses to ordered lists of free ports.
    // These structures are meant to be shared by all rules/nat targets.
    // So nat targets for different rules can overlap and we'll still avoid
    // collisions. That's why we don't care about the nat target here.
    // Note that we use a NaviableSet instead of a simple list because different
    // nat targets might use different port ranges for the same ip.
    // Also note that we don't care about ip ranges - nat targets with more than
    // one ip in their range get broken up into separate entries here.
    // This map should be cleared if we lose our connection to ZK.
    Map<Integer, NavigableSet<Integer>> ipToFreePortsMap;
    private RouterZkManager routerMgr;
    private UUID routerId;
    private String rtrIdStr;
    private Cache cache;
    private Reactor reactor;
    private Map<MidoMatch, Set<String>> matchToNatKeys;
    private Map<MidoMatch, ScheduledFuture> matchToFuture;
    private Random rand;
    private int refreshSeconds;

    public NatLeaseManager(RouterZkManager routerMgr, UUID routerId,
            Cache cache, Reactor reactor) {
        this.routerMgr = routerMgr;
        this.ipToFreePortsMap = new HashMap<Integer, NavigableSet<Integer>>();
        this.routerId = routerId;
        rtrIdStr = routerId.toString();
        this.cache = cache;
        this.refreshSeconds = cache.getExpirationSeconds() / 2;
        this.reactor = reactor;
        this.rand = new Random();
        this.matchToNatKeys = new HashMap<MidoMatch, Set<String>>();
        this.matchToFuture = new HashMap<MidoMatch, ScheduledFuture>();
    }

    private class RefreshNatMappings implements Runnable {
        MidoMatch match;

        private RefreshNatMappings(MidoMatch match) {
            this.match = match;
        }

        @Override
        public void run() {
            log.debug("RefreshNatMappings for match {}", match);
            Set<String> refreshKeys = matchToNatKeys.get(match);
            if (null == refreshKeys) {
                // The match's flow must have expired, stop refreshing.
                log.debug("RefreshNatMappings stop refresh, got null keyset.");
                return;
            }
            // Refresh all the nat keys associated with this match.
            for (String key : refreshKeys) {
                log.debug("RefreshNatMappings refresh key {}", key);
                try {
                    String val = cache.getAndTouch(key);
                    log.debug("RefreshNatMappings found value {}", val);
                }
                catch (Exception e) {
                    log.error("RefreshNatMappings caught: {}", e);
                }
            }
            log.debug("RefreshNatMappings completed. Rescheduling.");
            // Re-schedule this runnable.
            reactor.schedule(this, refreshSeconds, TimeUnit.SECONDS);
        }

    }

    @Override
    public NwTpPair allocateDnat(int nwSrc, short tpSrc_, int oldNwDst,
            short oldTpDst_, Set<NatTarget> nats, MidoMatch origMatch) {
        // TODO(pino) get rid of these after converting ports to int.
        int tpSrc = tpSrc_ & USHORT;
        int oldTpDst = oldTpDst_ & USHORT;
        log.debug("allocateDnat: nwSrc {} tpSrc {} oldNwDst {} oldTpDst {} "
                + "nats {}", new Object[] { IPv4.fromIPv4Address(nwSrc),
                tpSrc, IPv4.fromIPv4Address(oldNwDst), oldTpDst, nats });

        // This throws IllegalArgumentException if nats.size() is zero.
        int natPos = rand.nextInt(nats.size());
        Iterator<NatTarget> iter = nats.iterator();
        NatTarget nat = null;
        for (int i = 0; i <= natPos; i++)
            nat = iter.next();
        int tpStart = nat.tpStart & USHORT;
        int tpEnd = nat.tpEnd & USHORT;
        int newNwDst = rand.nextInt(nat.nwEnd - nat.nwStart + 1) + nat.nwStart;
        int newTpDst = rand.nextInt(tpEnd - tpStart + 1) + tpStart;
        log.debug("{} DNAT allocated new DST {}:{} to flow from {}:{} to "
                + "{}:{}",
                new Object[] { rtrIdStr, IPv4.fromIPv4Address(newNwDst),
                        newTpDst, IPv4.fromIPv4Address(nwSrc),
                        tpSrc, IPv4.fromIPv4Address(oldNwDst),
                        oldTpDst });

        String fwdKey = makeCacheKey(FWD_DNAT_PREFIX, nwSrc, tpSrc, oldNwDst,
                oldTpDst);
        cache.set(fwdKey, makeCacheValue(newNwDst, newTpDst));
        String revKey = makeCacheKey(REV_DNAT_PREFIX, nwSrc, tpSrc, newNwDst, newTpDst);
        cache.set(revKey, makeCacheValue(oldNwDst, oldTpDst));
        log.debug("allocateDnat fwd key {} and rev key {}", fwdKey, revKey);
        scheduleRefresh(origMatch, fwdKey, revKey);
        return new NwTpPair(newNwDst, (short)newTpDst);
    }

    private void scheduleRefresh(MidoMatch origMatch, String fwdKey,
            String revKey) {
        Set<String> refreshKeys = matchToNatKeys.get(origMatch);
        if (null == refreshKeys) {
            refreshKeys = new HashSet<String>();
            matchToNatKeys.put(origMatch, refreshKeys);
            ScheduledFuture future = reactor.schedule(new RefreshNatMappings(
                    origMatch), refreshSeconds, TimeUnit.SECONDS);
            matchToFuture.put(origMatch, future);
            log.debug("scheduleRefresh");
        }
        refreshKeys.add(fwdKey);
        refreshKeys.add(revKey);
    }

    public static String makeCacheKey(String prefix, int nwSrc, int tpSrc,
            int nwDst, int tpDst) {
        return String.format("%s%08x:%d:%08x:%d", prefix, nwSrc,
                tpSrc & USHORT, nwDst, tpDst & USHORT);
    }

    public static String makeCacheValue(int nwAddr, int tpPort) {
        return String.format("%08x/%d", nwAddr, tpPort & USHORT);
    }

    private NwTpPair lookupNwTpPair(String key) {
        log.debug("lookupNwTpPair: {}", key);

        String value = cache.getAndTouch(key);
        if (null == value)
            return null;
        String[] parts = value.split("/");
        return new NwTpPair((int) Long.parseLong(parts[0], 16),
                (short) Integer.parseInt(parts[1]));
    }

    @Override
    public NwTpPair lookupDnatFwd(int nwSrc, short tpSrc_, int oldNwDst,
            short oldTpDst_, MidoMatch origMatch) {
        int tpSrc = tpSrc_ & USHORT;
        int oldTpDst = oldTpDst_ & USHORT;
        log.debug("lookupDnatFwd: nwSrc {} tpSrc {} oldNwDst {} oldTpDst {}",
                new Object[] { IPv4.fromIPv4Address(nwSrc), tpSrc,
                        IPv4.fromIPv4Address(oldNwDst), oldTpDst });
        String fwdKey = makeCacheKey(FWD_DNAT_PREFIX, nwSrc, tpSrc,
                oldNwDst, oldTpDst);
        NwTpPair pair = lookupNwTpPair(fwdKey);
        // If the forward mapping was found, touch the reverse mapping too,
        // then schedule a refresh.
        if (null != pair) {
            String revKey = makeCacheKey(REV_DNAT_PREFIX, nwSrc, tpSrc,
                    pair.nwAddr, pair.tpPort);
            cache.getAndTouch(revKey);
            scheduleRefresh(origMatch, fwdKey, revKey);
        }
        return pair;
    }

    @Override
    public NwTpPair lookupDnatRev(int nwSrc, short tpSrc_, int newNwDst,
            short newTpDst_) {
        int tpSrc = tpSrc_ & USHORT;
        int newTpDst = newTpDst_ & USHORT;
        log.debug("lookupDnatFwd: nwSrc {} tpSrc {} newNwDst {} newTpDst {}",
                new Object[] { IPv4.fromIPv4Address(nwSrc), tpSrc,
                        IPv4.fromIPv4Address(newNwDst), newTpDst });

        return lookupNwTpPair(makeCacheKey(REV_DNAT_PREFIX, nwSrc, tpSrc,
                newNwDst, newTpDst));
    }

    private boolean makeSnatReservation(int oldNwSrc, int oldTpSrc,
            int newNwSrc, int newTpSrc, int nwDst, int tpDst,
            MidoMatch origMatch) {
        log.debug("makeSnatReservation: oldNwSrc {} oldTpSrc {} newNwSrc {} "
                + "newTpSrc {} nw Dst {} tpDst {}",
                new Object[] { IPv4.fromIPv4Address(oldNwSrc),
                        oldTpSrc, IPv4.fromIPv4Address(newNwSrc),
                        newTpSrc, IPv4.fromIPv4Address(nwDst),
                        tpDst });

        String reverseKey = makeCacheKey(REV_SNAT_PREFIX, newNwSrc, newTpSrc,
                nwDst, tpDst);
        if (null != cache.get(reverseKey)) {
            log.warn("{} Snat encountered a collision reserving SRC {}:{}",
                    new Object[] { rtrIdStr, IPv4.fromIPv4Address(newNwSrc),
                            newTpSrc });
            return false;
        }
        // If we got here, we can use this port.
        log.debug("{} SNAT reserved new SRC {}:{} for flow from {}:{} to "
                + "{}:{}",
                new Object[] { rtrIdStr, IPv4.fromIPv4Address(newNwSrc),
                        newTpSrc, IPv4.fromIPv4Address(oldNwSrc),
                        oldTpSrc, IPv4.fromIPv4Address(nwDst),
                        tpDst });
        String key = makeCacheKey(FWD_SNAT_PREFIX, oldNwSrc, oldTpSrc, nwDst,
                tpDst);
        cache.set(key, makeCacheValue(newNwSrc, newTpSrc));
        cache.set(reverseKey, makeCacheValue(oldNwSrc, oldTpSrc));
        log.debug("allocateSnat fwd key {} and rev key {}", key, reverseKey);
        scheduleRefresh(origMatch, key, reverseKey);
        return true;
    }

    @Override
    public NwTpPair allocateSnat(int oldNwSrc, short oldTpSrc_, int nwDst,
            short tpDst_, Set<NatTarget> nats, MidoMatch origMatch) {
        int oldTpSrc = oldTpSrc_ & USHORT;
        int tpDst = tpDst_ & USHORT;
        // First try to find a port in a block we've already leased.
        int numTries = 0;
        for (NatTarget tg : nats) {
            int tpStart = tg.tpStart & USHORT;
            int tpEnd = tg.tpEnd & USHORT;
            for (int ip = tg.nwStart; ip <= tg.nwEnd; ip++) {
                NavigableSet<Integer> freePorts = ipToFreePortsMap.get(ip);
                if (null == freePorts)
                    continue;
                while (true) {
                    // Look for a port in the desired range
                    Integer port = freePorts.ceiling(tpStart);
                    if (null == port || port > tpEnd)
                        break;
                    // We've found a free port.
                    freePorts.remove(port);
                    // Check memcached to make sure the port's really free.
                    if (makeSnatReservation(oldNwSrc, oldTpSrc, ip, port,
                            nwDst, tpDst, origMatch))
                        return new NwTpPair(ip, port.shortValue());
                    // Give up after 20 attempts.
                    numTries++;
                    if (numTries > 20) {
                        log.warn("allocateSnat failed to reserve 20 free "
                                + "ports. Giving up.");
                        return null;
                    }
                } // No free ports for this ip and port range
            } // No free ports for this NatTarget
        } // No free ports for any of the given NatTargets

        // None of our leased blocks were suitable. Try leasing another block.
        // TODO: Do something smarter. See:
        // https://sites.google.com/a/midokura.jp/wiki/midonet/srcnat-block-reservations
        int block_size = 100; // TODO: make this configurable?
        int numExceptions = 0;
        for (NatTarget tg : nats) {
            int tpStart = tg.tpStart & USHORT;
            int tpEnd = tg.tpEnd & USHORT;
            for (int ip = tg.nwStart; ip <= tg.nwEnd; ip++) {
                NavigableSet<Integer> reservedBlocks;
                try {
                    reservedBlocks = routerMgr.getSnatBlocks(routerId, ip);
                } catch (Exception e) {
                    log.error("allocateSnat got an exception listing reserved "
                            + "blocks:", e);
                    return null;
                }
                // Note that Shorts in this sorted set should only be
                // multiples of 100 because that's how we avoid
                // collisions/re-leasing. A Short s represents a lease on
                // the port range [s, s+99] inclusive.
                // Round down tpStart to the nearest 100.
                int block = (tpStart / block_size) * block_size;
                Iterator<Integer> iter = reservedBlocks.tailSet(block, true)
                        .iterator();
                // Find the first lowPort + 100*x that isn't in the tail-set
                // and is less than tpEnd
                while (iter.hasNext()) {
                    // Find the next reserved block.
                    Integer lease = iter.next();
                    if (lease > block) {
                        // No one reserved the current value of startBlock.
                        // Let's lease it ourselves.
                        break;
                    }
                    if (lease < block) {
                        // this should never happen. someone leased a
                        // block that doesn't start at a multiple of 100
                        continue;
                    }
                    // The normal case. The block is already leased, try
                    // the next one.
                    block += block_size;
                    if (block > tpEnd)
                        break;
                }
                if (block > tpEnd)
                    // No free blocks for this ip. Try the next ip.
                    break;
                try {
                    log.debug("allocateSnat trying to reserve snat block {} "
                            + "in ip {}", block,
                            Net.convertIntAddressToString(ip));
                    routerMgr.addSnatReservation(routerId, ip, block);
                } catch (Exception e) {
                    log.debug("allocateSnat block reservation failed.");
                    numExceptions++;
                    if (numExceptions > 1){
                        log.warn("allocateSnat failed twice to reserve a port "
                                + "block in ip {}. Giving up.",
                                Net.convertIntAddressToString(ip));
                        return null;
                    }
                    continue;
                }
                // Expand the port block.
                NavigableSet<Integer> freePorts = ipToFreePortsMap.get(ip);
                if (null == freePorts) {
                    freePorts = new TreeSet<Integer>();
                    ipToFreePortsMap.put(ip, freePorts);
                }
                log.debug("allocateSnat adding range {} to {} to list of "
                        + "free ports.", block, block+block_size-1);
                for (int i = 0; i < block_size; i++)
                    freePorts.add(block + i);
                // Now, starting with the smaller of 'block' and tpStart
                // see if the mapping really is free in Memcached by making sure
                // that the reverse mapping isn't already taken. Note that the
                // common case for snat requires 4 calls to Memcached (one to
                // check whether we've already seen the forward flow, one to
                // make sure the newIp, newPort haven't already been used with
                // the nwDst and tpDst, and 2 to actually store the forward
                // and reverse mappings).
                int freePort = block;
                if (freePort < tpStart)
                    freePort = tpStart;
                while (true) {
                    freePorts.remove(freePort);
                    if (makeSnatReservation(oldNwSrc, oldTpSrc, ip, freePort,
                            nwDst, tpDst, origMatch))
                        return new NwTpPair(ip, (short)freePort);
                    freePort++;
                    if (0 == freePort % block_size || freePort > tpEnd) {
                        log.warn("allocateSnat unable to reserve any port "
                                + "in the newly reserved block. Giving up.");
                        return null;
                    }
                }
            } // End for loop over ip addresses in a nat target.
        } // End for loop over nat targets.
        return null;
    }

    @Override
    public NwTpPair lookupSnatFwd(int oldNwSrc, short oldTpSrc_, int nwDst,
            short tpDst_, MidoMatch origMatch) {
        int oldTpSrc = oldTpSrc_ & USHORT;
        int tpDst = tpDst_ & USHORT;
        log.debug("lookupSnatFwd: oldNwSrc {} oldTpSrc {} nwDst {} tpDst {}",
                new Object[] { IPv4.fromIPv4Address(oldNwSrc),
                        oldTpSrc, IPv4.fromIPv4Address(nwDst),
                        tpDst });
        String fwdKey = makeCacheKey(FWD_SNAT_PREFIX, oldNwSrc, oldTpSrc,
                nwDst, tpDst);
        NwTpPair pair = lookupNwTpPair(fwdKey);
        // If the forward mapping was found, touch the reverse mapping too,
        // then schedule a refresh.
        if (null != pair) {
            String revKey = makeCacheKey(REV_SNAT_PREFIX, pair.nwAddr,
                    pair.tpPort, nwDst, tpDst);
            cache.getAndTouch(revKey);
            scheduleRefresh(origMatch, fwdKey, revKey);
        }
        return pair;
    }

    @Override
    public NwTpPair lookupSnatRev(int newNwSrc, short newTpSrc_, int nwDst,
            short tpDst_) {
        int newTpSrc = newTpSrc_ & USHORT;
        int tpDst = tpDst_ & USHORT;
        log.debug("lookupSnatRev: newNwSrc {} newTpSrc {} nwDst {} tpDst",
                new Object[] { IPv4.fromIPv4Address(newNwSrc),
                        newTpSrc, IPv4.fromIPv4Address(nwDst),
                        tpDst });

        return lookupNwTpPair(makeCacheKey(REV_SNAT_PREFIX, newNwSrc, newTpSrc,
                nwDst, tpDst));
    }

    @Override
    public void updateSnatTargets(Set<NatTarget> targets) {
        log.warn("updateSnatTargets: {}", targets);

        // TODO Auto-generated method stub

    }

    @Override
    public void freeFlowResources(OFMatch match) {
        log.debug("freeFlowResources: match {}", match);

        // Cancel refreshing of any keys associated with this match.
        Set<String> keys = matchToNatKeys.remove(match);
        if (null != keys) {
            for (String k : keys)
                log.debug("freeFlowResources canceling refresh of key {}", k);
        }
        ScheduledFuture future = matchToFuture.remove(match);
<<<<<<< HEAD
        if (null != future)
            future.cancel(false);
=======
        if (null != future) {
            log.debug("freeFlowResources found future to cancel.");
            future.cancel(false);
        }
>>>>>>> 1cb569d7
    }

}<|MERGE_RESOLUTION|>--- conflicted
+++ resolved
@@ -440,15 +440,10 @@
                 log.debug("freeFlowResources canceling refresh of key {}", k);
         }
         ScheduledFuture future = matchToFuture.remove(match);
-<<<<<<< HEAD
-        if (null != future)
-            future.cancel(false);
-=======
         if (null != future) {
             log.debug("freeFlowResources found future to cancel.");
             future.cancel(false);
         }
->>>>>>> 1cb569d7
     }
 
 }