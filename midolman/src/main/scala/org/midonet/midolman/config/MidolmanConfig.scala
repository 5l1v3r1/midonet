--- conflicted
+++ resolved
@@ -242,21 +242,18 @@
     def expirationTime: Duration = getDuration(s"$prefix.expiration_time",
                                                TimeUnit.MILLISECONDS) millis
     def logDirectory: String = getString(s"$prefix.log_directory")
-<<<<<<< HEAD
-}
-
-class BindingApiConfig(val conf: Config, val schema: Config)
-    extends TypeFailureFallback with MinionConfig[RestApiService] {
-    val prefix = "agent.minions.binding_api"
-
-    override def isEnabled: Boolean = getBoolean(s"$prefix.enabled")
-    def unixSocket = getString(s"$prefix.unix_socket")
-=======
     def legacyPushState: Boolean = getBoolean(s"$prefix.legacy_push_state")
     def legacyReadState: Boolean = getBoolean(s"$prefix.legacy_read_state")
     def localPushState: Boolean = getBoolean(s"$prefix.local_push_state")
     def localReadState: Boolean = getBoolean(s"$prefix.local_read_state")
     def connectionTimeout: Int = getDuration(s"$prefix.connection_timeout",
                                         TimeUnit.MILLISECONDS).toInt
->>>>>>> 80f57873
+}
+
+class BindingApiConfig(val conf: Config, val schema: Config)
+    extends TypeFailureFallback with MinionConfig[RestApiService] {
+    val prefix = "agent.minions.binding_api"
+
+    override def isEnabled: Boolean = getBoolean(s"$prefix.enabled")
+    def unixSocket = getString(s"$prefix.unix_socket")
 }